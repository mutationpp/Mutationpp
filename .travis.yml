--- conflicted
+++ resolved
@@ -12,19 +12,6 @@
   - llvm-toolchain-trusty-5.0
   - llvm-toolchain-trusty-6.0
 
-<<<<<<< HEAD
-osx_packages: &osx_packages
-    addons:
-      homebrew:
-        packages:
-          - gcc
-        update: true
-
-osx_env: &osx_env
-   env: MATRIX_EVAL="FC=gfortran"
-
-=======
->>>>>>> 7ffadaa4
 build_both: &build_both
     script: 
       - cd build-debug
@@ -63,10 +50,6 @@
   - export PATH=$MPP_DIRECTORY/install/bin:$PATH
   - export LD_LIBRARY_PATH=$MPP_DIRECTORY/install/lib:$LD_LIBRARY_PATH
   - export DYLD_LIBRARY_PATH=$MPP_DIRECTORY/install/lib:$DYLD_LIBRARY_PATH
-<<<<<<< HEAD
-  - ls -al /usr/ 
-=======
->>>>>>> 7ffadaa4
 
 jobs:
   include:
