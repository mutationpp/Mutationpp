#
# Copyright 2014 von Karman Institute for Fluid Dynamics (VKI)
#
# This file is part of MUlticomponent Thermodynamic And Transport
# properties for IONized gases in C++ (Mutation++) software package.
#
# Mutation++ is free software: you can redistribute it and/or modify
# it under the terms of the GNU Lesser General Public License as
# published by the Free Software Foundation, either version 3 of the
# License, or (at your option) any later version.
#
# Mutation++ is distributed in the hope that it will be useful,
# but WITHOUT ANY WARRANTY; without even the implied warranty of
# MERCHANTABILITY or FITNESS FOR A PARTICULAR PURPOSE.  See the
# GNU Lesser General Public License for more details.
#
# You should have received a copy of the GNU Lesser General Public
# License along with Mutation++.  If not, see
# <http://www.gnu.org/licenses/>.
#

# Change this path to your Mutation++ install path
MUTATIONPP_INSTALL = ../../install

CXX       = c++
CXX_FLAGS = -I$(MUTATIONPP_INSTALL)/include/mutation++ -O3 -g
# use .dylib for Mac, .so for Unix
CXX_LIBS  = $(MUTATIONPP_INSTALL)/lib/libmutation++.dylib

EXAMPLES  = \
	equilibrium_air \
	O2_dissociation \
<<<<<<< HEAD
        frc\
        ablation\
        ablation_nitridation\
        ablation_sublimation\
        gsi\
        binary_diffusion\
        catalysis_frc_air_cu
#        bprime
=======
	air_diffusion_comparison
>>>>>>> 5f339b12

all : $(EXAMPLES)

equilibrium_air  : equilibrium_air.o
	$(CXX) -o $@ $(CXX_FLAGS) $^ $(CXX_LIBS)

O2_dissociation  : O2_dissociation.o
	$(CXX) -o $@ $(CXX_FLAGS) $^ $(CXX_LIBS)

<<<<<<< HEAD
frc              : frc.o 
	$(CXX) -o $@ $(CXX_FLAGS) $^ $(CXX_LIBS)

gsi              : gsi.o 
	$(CXX) -o $@ $(CXX_FLAGS) $^ $(CXX_LIBS)

ablation         : ablation.o
	$(CXX) -o $@ $(CXX_FLAGS) $^ $(CXX_LIBS)

ablation_nitridation : ablation_nitridation.o
	$(CXX) -o $@ $(CXX_FLAGS) $^ $(CXX_LIBS)

ablation_sublimation : ablation_sublimation.o
	$(CXX) -o $@ $(CXX_FLAGS) $^ $(CXX_LIBS)

binary_diffusion : binary_diffusion.o
	$(CXX) -o $@ $(CXX_FLAGS) $^ $(CXX_LIBS)

catalysis_frc_air_cu : catalysis_frc_air_cu.o
	$(CXX) -o $@ $(CXX_FLAGS) $^ $(CXX_LIBS)

# bprime : bprime.o
# 	$(CXX) -o $@ $(CXX_FLAGS) $^ $(CXX_LIBS)

=======
air_diffusion_comparison : air_diffusion_comparison.o
	$(CXX) -o $@ $(CXX_FLAGS) $^ $(CXX_LIBS)

>>>>>>> 5f339b12
%.o : %.cpp
	$(CXX) -c $(CXX_FLAGS) $<

clean :
	$(RM) *.o $(EXAMPLES)
<|MERGE_RESOLUTION|>--- conflicted
+++ resolved
@@ -30,18 +30,14 @@
 EXAMPLES  = \
 	equilibrium_air \
 	O2_dissociation \
-<<<<<<< HEAD
         frc\
         ablation\
         ablation_nitridation\
         ablation_sublimation\
         gsi\
         binary_diffusion\
-        catalysis_frc_air_cu
-#        bprime
-=======
+        catalysis_frc_air_cu\
 	air_diffusion_comparison
->>>>>>> 5f339b12
 
 all : $(EXAMPLES)
 
@@ -51,7 +47,6 @@
 O2_dissociation  : O2_dissociation.o
 	$(CXX) -o $@ $(CXX_FLAGS) $^ $(CXX_LIBS)
 
-<<<<<<< HEAD
 frc              : frc.o 
 	$(CXX) -o $@ $(CXX_FLAGS) $^ $(CXX_LIBS)
 
@@ -76,11 +71,9 @@
 # bprime : bprime.o
 # 	$(CXX) -o $@ $(CXX_FLAGS) $^ $(CXX_LIBS)
 
-=======
 air_diffusion_comparison : air_diffusion_comparison.o
 	$(CXX) -o $@ $(CXX_FLAGS) $^ $(CXX_LIBS)
 
->>>>>>> 5f339b12
 %.o : %.cpp
 	$(CXX) -c $(CXX_FLAGS) $<
 
