/**
 * @file MixtureOptions.cpp
 *
 * @brief Provides MixtureOptions class definition.
 * @see Mutation::MixtureOptions
 */

/*
 * Copyright 2014 von Karman Institute for Fluid Dynamics (VKI)
 *
 * This file is part of MUlticomponent Thermodynamic And Transport
 * properties for IONized gases in C++ (Mutation++) software package.
 *
 * Mutation++ is free software: you can redistribute it and/or modify
 * it under the terms of the GNU Lesser General Public License as
 * published by the Free Software Foundation, either version 3 of the
 * License, or (at your option) any later version.
 *
 * Mutation++ is distributed in the hope that it will be useful,
 * but WITHOUT ANY WARRANTY; without even the implied warranty of
 * MERCHANTABILITY or FITNESS FOR A PARTICULAR PURPOSE.  See the
 * GNU Lesser General Public License for more details.
 *
 * You should have received a copy of the GNU Lesser General Public
 * License along with Mutation++.  If not, see
 * <http://www.gnu.org/licenses/>.
 */

#include <iostream>
#include <fstream>

#include "MixtureOptions.h"
#include "Utilities.h"

using namespace std;
using namespace Mutation::Utilities;
using namespace Mutation::Thermodynamics;

namespace Mutation {

void swap(MixtureOptions& opt1, MixtureOptions& opt2)
{
    std::swap(opt1.m_species_descriptor, opt2.m_species_descriptor);
    std::swap(opt1.m_compositions, opt2.m_compositions);
    std::swap(opt1.m_default_composition, opt2.m_default_composition);
    //std::swap(opt1.m_has_default_composition, opt2.m_has_default_composition);
    std::swap(opt1.m_load_transport, opt2.m_load_transport);
    std::swap(opt1.m_source, opt2.m_source);
    std::swap(opt1.m_state_model, opt2.m_state_model);
    std::swap(opt1.m_thermo_db, opt2.m_thermo_db);
    std::swap(opt1.m_mechanism, opt2.m_mechanism);
    std::swap(opt1.m_viscosity, opt2.m_viscosity);
    std::swap(opt1.m_thermal_conductivity, opt2.m_thermal_conductivity);
}

MixtureOptions::MixtureOptions()
    : m_source()
{ 
    setDefaultOptions();
}

MixtureOptions::MixtureOptions(const std::string& mixture)
{
    loadFromFile(mixture);
}

MixtureOptions::MixtureOptions(const char* mixture)
{
    loadFromFile(string(mixture));
}

MixtureOptions::MixtureOptions(IO::XmlElement& element)
{
    loadFromXmlElement(element);
}


void MixtureOptions::setDefaultOptions()
{
    m_species_descriptor = "";
    m_default_composition = -1;
    m_source = "";
    m_state_model = "ChemNonEq1T";
    m_thermo_db   = "RRHO";
    m_load_transport = true;
    m_mechanism   = "none";
<<<<<<< HEAD
    m_viscosity   = "LDLT";
    m_thermal_conductivity = "LDLT";
    m_constraint = false;
=======
    m_viscosity   = "Chapmann-Enskog_LDLT";
    m_thermal_conductivity = "Chapmann-Enskog_LDLT";
>>>>>>> 9e6a1350
}

void MixtureOptions::loadFromFile(const string& mixture)
{
    // Initalize to the default options
    setDefaultOptions();
    
    // Get the mixture path on this computer (first assume the local directory)
    m_source = mixture + ".xml";
    {
        ifstream file(m_source.c_str(), ios::in);

        // If that doesn't work then assume it is in MPP_DATA_DIRECTORY/mixtures.
        if (!file.is_open())
            m_source = getEnvironmentVariable("MPP_DATA_DIRECTORY") +
                "/mixtures/" + m_source;
    }

    // Now load the XML file
    IO::XmlDocument mixture_doc(m_source);
    IO::XmlElement root = mixture_doc.root();
    
    // Now we can load from the mixture XmlElement
    loadFromXmlElement(root);
}

void MixtureOptions::loadFromXmlElement(IO::XmlElement& element)
{
    if (element.tag() != "mixture")
        element.parseError(
            "XmlElement is not of 'mixture' type!");

    // Get the name of the mixture reaction mechanism
    element.getAttribute("mechanism", m_mechanism, m_mechanism);
    
    // Get the type of thermodynamic database to use
    element.getAttribute("thermo_db", m_thermo_db, m_thermo_db);
    
    // Get the viscosity algorithm
    element.getAttribute("viscosity", m_viscosity, m_viscosity);
    
    // Get the thermal conductivity algorithm
    element.getAttribute(
        "thermal_conductivity", m_thermal_conductivity, m_thermal_conductivity);
    
    // Get the state model
    element.getAttribute("state_model", m_state_model, m_state_model);
    
    // Check if we should load the transport data at all
    element.getAttribute("use_transport", m_load_transport, m_load_transport);

    // Check if we should impose the multiphase solver
    element.getAttribute("use_constraint", m_constraint, m_constraint);

    // Loop over all of the mixture child elements
    IO::XmlElement::const_iterator iter;
    for (iter = element.begin(); iter != element.end(); ++iter) {
        // Load the species list
        if (iter->tag() == "species")
            m_species_descriptor = String::trim(iter->text());
        else if (iter->tag() == "element_compositions")
            loadElementCompositions(*iter);
    }
}

void MixtureOptions::loadElementCompositions(const IO::XmlElement& element)
{
    // Load the compositions
    IO::XmlElement::const_iterator comps = element.begin();
    while (comps != element.end()) {
        if (comps->tag() == "composition")
            if (!addComposition(Composition(*comps)))
                comps->parseError("Redefinition of a named composition!");
        comps++;
    }

    // Set the default composition
    std::string name = "";
    element.getAttribute("default", name, name);

    if (name != "") {
        if (!setDefaultComposition(name))
            element.parseError(
                "Default composition does not match one of named compositions!");
    }
}

bool MixtureOptions::addComposition(const Composition& c, bool make_default)
{
    // Check that this composition has a unique name
    const int n = m_compositions.size();
    for (int i = 0; i < n; ++i)
        if (c.name() == m_compositions[i].name())
            return false;

    m_compositions.push_back(c);
    if (make_default)
        m_default_composition = n;

    return true;
}

bool MixtureOptions::setDefaultComposition(const std::string& name)
{
    m_default_composition = -1;
    for (int i = 0; i < m_compositions.size(); ++i) {
        if (name == m_compositions[i].name()) {
            m_default_composition = i;
            break;
        }
    }

    return hasDefaultComposition();
}


} // namespace Mutation
<|MERGE_RESOLUTION|>--- conflicted
+++ resolved
@@ -84,14 +84,9 @@
     m_thermo_db   = "RRHO";
     m_load_transport = true;
     m_mechanism   = "none";
-<<<<<<< HEAD
-    m_viscosity   = "LDLT";
-    m_thermal_conductivity = "LDLT";
-    m_constraint = false;
-=======
     m_viscosity   = "Chapmann-Enskog_LDLT";
     m_thermal_conductivity = "Chapmann-Enskog_LDLT";
->>>>>>> 9e6a1350
+    m_constraint = false;
 }
 
 void MixtureOptions::loadFromFile(const string& mixture)
