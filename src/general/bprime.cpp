/**
 * @file bprime.cpp
 *
 * @brief Computes the solution of the surface mass balance equation and prints
 * a table to the console. @see @ref bprime.
 */

/*
 * Copyright 2014 von Karman Institute for Fluid Dynamics (VKI)
 *
 * This file is part of MUlticomponent Thermodynamic And Transport
 * properties for IONized gases in C++ (Mutation++) software package.
 *
 * Mutation++ is free software: you can redistribute it and/or modify
 * it under the terms of the GNU Lesser General Public License as
 * published by the Free Software Foundation, either version 3 of the
 * License, or (at your option) any later version.
 *
 * Mutation++ is distributed in the hope that it will be useful,
 * but WITHOUT ANY WARRANTY; without even the implied warranty of
 * MERCHANTABILITY or FITNESS FOR A PARTICULAR PURPOSE.  See the
 * GNU Lesser General Public License for more details.
 *
 * You should have received a copy of the GNU Lesser General Public
 * License along with Mutation++.  If not, see
 * <http://www.gnu.org/licenses/>.
 */



#include "mutation++.h"
#include <iostream>

#ifdef _GNU_SOURCE
#include <fenv.h>
#endif

using namespace std;
using namespace Mutation;
using namespace Mutation::Thermodynamics;

/**
 * @page bprime B' Solver (bprime)
 * __Usage__:
 *
 *    bprime \f$T_1\f$ \f$T_2\f$ \f$\Delta T\f$ \f$p\f$ \f$B'_g\f$ mixture BL Pyrolysis
 *
 * This program generates a so-called "B-prime" table for a given temperature
 * range and stepsize in K, a fixed pressure in atm, a value of \f$B'_g\f$
 * (pyrolysis mass flux, nondimensionalized by the boundary layer edge mass
 * flux), a given mixture name.  Currently, this program assumes the char
 * composition to be solid graphite (which must be included in the mixture file).
 * The `BL` and `Pyrolysis` arguments are the names of the
 * [elemental compositions](@ref compositions) in the mixture file which
 * represent the boundary layer edge and pyrolysis gases respectively. The
 * produced table provides values of \f$B'_c\f$, the wall enthalpy in MJ/kg, and
 * the species mole fractions at the wall versus temperature.
 */

int main(int argc, char* argv[])
{
#ifdef _GNU_SOURCE
    feenableexcept(FE_INVALID | FE_DIVBYZERO | FE_OVERFLOW);
#endif


    if (argc != 10) {
        cout << "Usage: bprime T1 T2 dT P bg mixture BLedge Pyro Char" << endl;
        exit(1);
    }


   /* string mixture_name = argv[6];
    string wall_name = "_wall";
    string total_mixture_name = mixture_name+wall_name;
            cout<<total_mixture_name<<endl;*/

    Mixture mix(argv[6]);


    const int ne = mix.nElements();
    const int ns = mix.nSpecies();
    
    double* p_Ykc = new double [ne];
    double* p_Yke = new double [ne];
    double* p_Ykg = new double [ne];
    double* p_Xw  = new double [ns];
    double* p_Xkw  = new double [ne];




    
    // Run conditions
    double T1 = atof(argv[1]);
    double T2 = atof(argv[2]);
    double dt = atof(argv[3]);
    double P  = atof(argv[4])*ONEATM;
    double Bg = atof(argv[5]);
    double Bc, hw;

    
    mix.getComposition(argv[7], p_Yke, Composition::MASS);
    mix.getComposition(argv[8] , p_Ykg, Composition::MASS);
    mix.getComposition(argv[9] , p_Ykc, Composition::MASS);



 #ifdef Debug

    for(int i=0; i<ne; ++i){
        cout<<"p_Yke("<<mix.elementName(i)<<"): " <<p_Yke[i]<<endl;
        }
    for(int i=0; i<ne; ++i){
        cout<<"p_Ykg("<<mix.elementName(i)<<"): " <<p_Ykg[i]<<endl;
        }
    for(int i=0; i<ne; ++i){
        cout<<"p_Ykc("<<mix.elementName(i)<<"): " <<p_Ykc[i]<<endl;
        }
    cout<<"Bg: "<<Bg<<endl;

 #endif
   cout << setw(10) << "Variables =" <<setw(10) << "\"Tw[K]\""
         << setw(15) << "\"B'c\""
         << setw(15) << "\"hw[MJ/kg]\"";
<<<<<<< HEAD
    for (int i = 0; i < ns; ++i){
        cout << setw(15) << "\"" << mix.speciesName(i) << "\"";}
    for (int i = 0; i < ne; ++i){
        cout << setw(15) << "\"element_" << mix.elementName(i) << "\"";}
=======
    for (int i = 0; i < ns; ++i)
        cout << setw(25) << "\"" + mix.speciesName(i) + "\"";
>>>>>>> 9e6a1350
    cout << endl;

   /* cout<< "Variables =" <<setw(10)<<"\"Tw[K]\"" <<setw(15);
    for (int i = 0; i<ne;++i){
    cout<<"\""<<mix.elementName(i)<<"\""<<setw(15);
    }cout<<endl;*/



    for (double T = T1; T < T2 + 1.0e-6; T += dt) {
        for (int i = 0; i<ne; ++i){
            p_Xkw[i] = 0;
        }
        mix.surfaceMassBalance(p_Ykc, p_Yke, p_Ykg, T, P, Bg, Bc, hw, p_Xkw, p_Xw);

        cout << setw(10) << T << setw(15) << Bc << setw(15) << hw / 1.0e6;
<<<<<<< HEAD
        for (int i = 0; i < ns; ++i){
            cout << setw(15) << p_Xw[i];}
        for (int i = 0; i < ne; ++i){
            cout << setw(15) << p_Xkw[i];}

=======
        for (int i = 0; i < ns; ++i)
            cout << setw(25) << p_Xw[i];
>>>>>>> 9e6a1350
        cout << endl;
    }
    delete [] p_Xkw;
    delete [] p_Yke;
    delete [] p_Ykg;
    delete [] p_Xw;
    delete [] p_Ykc;
}<|MERGE_RESOLUTION|>--- conflicted
+++ resolved
@@ -25,8 +25,6 @@
  * License along with Mutation++.  If not, see
  * <http://www.gnu.org/licenses/>.
  */
-
-
 
 #include "mutation++.h"
 #include <iostream>
@@ -104,8 +102,6 @@
     mix.getComposition(argv[8] , p_Ykg, Composition::MASS);
     mix.getComposition(argv[9] , p_Ykc, Composition::MASS);
 
-
-
  #ifdef Debug
 
     for(int i=0; i<ne; ++i){
@@ -123,15 +119,11 @@
    cout << setw(10) << "Variables =" <<setw(10) << "\"Tw[K]\""
          << setw(15) << "\"B'c\""
          << setw(15) << "\"hw[MJ/kg]\"";
-<<<<<<< HEAD
+
     for (int i = 0; i < ns; ++i){
         cout << setw(15) << "\"" << mix.speciesName(i) << "\"";}
     for (int i = 0; i < ne; ++i){
         cout << setw(15) << "\"element_" << mix.elementName(i) << "\"";}
-=======
-    for (int i = 0; i < ns; ++i)
-        cout << setw(25) << "\"" + mix.speciesName(i) + "\"";
->>>>>>> 9e6a1350
     cout << endl;
 
    /* cout<< "Variables =" <<setw(10)<<"\"Tw[K]\"" <<setw(15);
@@ -148,16 +140,11 @@
         mix.surfaceMassBalance(p_Ykc, p_Yke, p_Ykg, T, P, Bg, Bc, hw, p_Xkw, p_Xw);
 
         cout << setw(10) << T << setw(15) << Bc << setw(15) << hw / 1.0e6;
-<<<<<<< HEAD
+
         for (int i = 0; i < ns; ++i){
             cout << setw(15) << p_Xw[i];}
         for (int i = 0; i < ne; ++i){
             cout << setw(15) << p_Xkw[i];}
-
-=======
-        for (int i = 0; i < ns; ++i)
-            cout << setw(25) << p_Xw[i];
->>>>>>> 9e6a1350
         cout << endl;
     }
     delete [] p_Xkw;
