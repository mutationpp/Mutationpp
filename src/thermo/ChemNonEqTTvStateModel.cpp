--- conflicted
+++ resolved
@@ -97,12 +97,6 @@
             // vibrational energy density equation
             getTFromRhoE(
                 Cvv(m_thermo), Ev(m_thermo), p_energy[1], m_Tv, mp_work1, 0.0);
-<<<<<<< HEAD
-
-            // Next compute the temperature using the total energy density
-
-=======
->>>>>>> 843053e4
             m_Tel = m_Te = m_Tv;
 
             // Next compute the temperature using the total energy density
@@ -130,11 +124,7 @@
         // Compute the pressure and species mole fractions from T and rho_i
         for (int i = 0; i < ns; ++i)        
             mp_X[i] /= conc;
-<<<<<<< HEAD
-        m_P = RU * (m_T * (conc-elec) + m_Tv * elec);
-=======
         m_P = conc * RU * (m_T + (m_Tv - m_T) * elec / conc);
->>>>>>> 843053e4
     }
     
     void initializeTransferModel(
@@ -181,8 +171,6 @@
             p_e[0] = (mp_work1[0]*m_T-m_Tv)*RU/m_thermo.speciesMw(0);
             p_e[ns] = (mp_work2[0]*m_T-m_Tv)*RU/m_thermo.speciesMw(0);
         }
-<<<<<<< HEAD
-=======
     }
 
     void getMixtureEnergiesMass(double* const p_e)
@@ -212,7 +200,6 @@
 
         p_e[0] *= RU / mw;
         p_e[1] *= RU / mw;
->>>>>>> 843053e4
     }
 
     void getEnthalpiesMass(double* const p_h)
