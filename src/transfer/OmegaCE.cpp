--- conflicted
+++ resolved
@@ -35,11 +35,6 @@
 namespace Mutation {
     namespace Transfer {
       
-<<<<<<< HEAD
-        double const OmegaCE::compute_source_Candler()
-        {
-=======
->>>>>>> 843053e4
         /**
          * Non-preferential Model with
          * 
@@ -63,21 +58,6 @@
 
              sum += mp_wrk1[0]*mp_wrk2[0]*mp_thermo->T()*RU/mp_thermo->speciesMw(0);
 
-<<<<<<< HEAD
-         // Getting Electron Translational Energy
-         mp_thermo->speciesHOverRT(NULL, mp_wrk1, NULL, NULL, NULL, NULL);
-
-         // Getting Production Rate
-         mp_kinetics->netProductionRates(mp_wrk2);
-
-         // Inner Product
-         double c1 = 1.0E0;
-         double sum = 0.E0; 
-
-             sum += mp_wrk1[0]*mp_wrk2[0]*mp_thermo->T()*RU/mp_thermo->speciesMw(0);
-
-=======
->>>>>>> 843053e4
          return(c1*sum);
          }
       
