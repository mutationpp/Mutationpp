--- conflicted
+++ resolved
@@ -42,14 +42,6 @@
 
 //==============================================================================
 
-#define ERROR_IF_INTEGRALS_ARE_NOT_LOADED(__RET__)\
-if (mp_collisions == NULL) {\
-	cout << "Error! Trying to use transport without loading collision integrals!!" << endl;\
-	return __RET__;\
-}
-
-//==============================================================================
-
 Transport::Transport(
     Thermodynamics& thermo, const std::string& viscosity, const std::string& lambda, const bool load_data)
     : m_thermo(thermo),
@@ -183,7 +175,7 @@
     const double nd  = m_thermo.numberDensity();
     const double me  = m_thermo.speciesMw(0)/NA;
     const double *const X = m_thermo.X();
-         
+    
     // Get collision integral information
     const MatrixXd& Q11   = mp_collisions->Q11(Th, Te, nd, X);
     const MatrixXd& Q22   = mp_collisions->Q22(Th, Te, nd, X);
@@ -243,23 +235,6 @@
 
 double Transport::internalThermalConductivity()
 {
-<<<<<<< HEAD
-	ERROR_IF_INTEGRALS_ARE_NOT_LOADED(0.0)
-
-    const int ns     = m_thermo.nSpecies();
-    const int nh     = m_thermo.nHeavy();
-    const double Th  = m_thermo.T();
-    const double Te  = m_thermo.Te();
-    const double Tr  = m_thermo.Tr();
-    const double Tv  = m_thermo.Tv();
-    const double Tel = m_thermo.Tel();
-    const double nd  = m_thermo.numberDensity(); 
-    const double *const X = m_thermo.X();
-    
-    const RealSymMat& nDij = mp_collisions->nDij(Th, Te, nd, X);
-    
-=======
->>>>>>> 9e6a1350
     m_thermo.speciesCpOverR(
         m_thermo.T(), m_thermo.Te(), m_thermo.Tr(), m_thermo.Tv(), m_thermo.Tel(),
         NULL, NULL, mp_wrk1, mp_wrk2, mp_wrk3);
@@ -275,13 +250,9 @@
 
 double Transport::rotationalThermalConductivity()
 {
-<<<<<<< HEAD
-	ERROR_IF_INTEGRALS_ARE_NOT_LOADED(0.0)
-=======
 	m_thermo.speciesCpOverR(
         m_thermo.T(), m_thermo.Te(), m_thermo.Tr(), m_thermo.Tv(), m_thermo.Tel(),
         NULL, NULL, mp_wrk1, NULL, NULL);
->>>>>>> 9e6a1350
 
     return euken(Map<const ArrayXd>(mp_wrk1, m_thermo.nSpecies()));
 }
@@ -290,13 +261,9 @@
 
 double Transport::vibrationalThermalConductivity()
 {
-<<<<<<< HEAD
-	ERROR_IF_INTEGRALS_ARE_NOT_LOADED(0.0)
-=======
 	m_thermo.speciesCpOverR(
         m_thermo.T(), m_thermo.Te(), m_thermo.Tr(), m_thermo.Tv(), m_thermo.Tel(),
         NULL, NULL, NULL, mp_wrk1, NULL);
->>>>>>> 9e6a1350
 
     return euken(Map<const ArrayXd>(mp_wrk1, m_thermo.nSpecies()));
 }
@@ -305,13 +272,9 @@
 
 double Transport::electronicThermalConductivity()
 {
-<<<<<<< HEAD
-	ERROR_IF_INTEGRALS_ARE_NOT_LOADED(0.0)
-=======
 	m_thermo.speciesCpOverR(
         m_thermo.T(), m_thermo.Te(), m_thermo.Tr(), m_thermo.Tv(), m_thermo.Tel(),
         NULL, NULL, NULL, NULL, mp_wrk1);
->>>>>>> 9e6a1350
 
     return euken(Map<const ArrayXd>(mp_wrk1, m_thermo.nSpecies()));
 }
@@ -453,13 +416,8 @@
 	const double rho = m_thermo.density();
 	const double p   = m_thermo.P();
 
-<<<<<<< HEAD
-	const RealMatrix& Dij = diffusionMatrix();
-	const RealMatrix& nu  = m_thermo.elementMatrix();
-=======
 	const MatrixXd& Dij = diffusionMatrix();
 	const Eigen::MatrixXd& nu  = m_thermo.elementMatrix();
->>>>>>> 9e6a1350
 
 	for (int i = 0; i < ns; ++i) {
 		mp_wrk2[i] = 0.0;
@@ -483,19 +441,11 @@
 }
 
 //==============================================================================
-<<<<<<< HEAD
 
 void Transport::equilDiffFluxFacsP(double* const p_F)
 {
 	ERROR_IF_INTEGRALS_ARE_NOT_LOADED()
 
-=======
-
-void Transport::equilDiffFluxFacsP(double* const p_F)
-{
-	ERROR_IF_INTEGRALS_ARE_NOT_LOADED()
-
->>>>>>> 9e6a1350
 	const int ns = m_thermo.nSpecies();
 	const double p = m_thermo.P();
 	const double* const p_Y = m_thermo.Y();
@@ -573,10 +523,7 @@
 void Transport::stefanMaxwell(
     const double* const p_dp, double* const p_V, double& E)
 {
-<<<<<<< HEAD
-=======
 	using namespace Eigen;
->>>>>>> 9e6a1350
 	ERROR_IF_INTEGRALS_ARE_NOT_LOADED()
 
     const int ns = m_thermo.nSpecies();
