/**
 * @file Transport.h
 *
 * @brief Declaration of Transport class.
 */

/*
 * Copyright 2014 von Karman Institute for Fluid Dynamics (VKI)
 *
 * This file is part of MUlticomponent Thermodynamic And Transport
 * properties for IONized gases in C++ (Mutation++) software package.
 *
 * Mutation++ is free software: you can redistribute it and/or modify
 * it under the terms of the GNU Lesser General Public License as
 * published by the Free Software Foundation, either version 3 of the
 * License, or (at your option) any later version.
 *
 * Mutation++ is distributed in the hope that it will be useful,
 * but WITHOUT ANY WARRANTY; without even the implied warranty of
 * MERCHANTABILITY or FITNESS FOR A PARTICULAR PURPOSE.  See the
 * GNU Lesser General Public License for more details.
 *
 * You should have received a copy of the GNU Lesser General Public
 * License along with Mutation++.  If not, see
 * <http://www.gnu.org/licenses/>.
 */

#ifndef TRANSPORT_TRANSPORT_H
#define TRANSPORT_TRANSPORT_H

#include "Thermodynamics.h"
#include "CollisionDB.h"
#include "ViscosityAlgorithm.h"
#include "ThermalConductivityAlgorithm.h"
#include "Ramshaw.h"
#include "Utilities.h"

#include <Eigen/Dense>

namespace Mutation {
    namespace Transport {

#define ERROR_IF_INTEGRALS_ARE_NOT_LOADED(__RET__)\
if (mp_collisions == NULL) {\
    std::cout << "Error! Trying to use transport without loading collision integrals!!" << std::endl;\
    return __RET__;\
}

/**
 * Manages the computation of transport properties.
 */
class Transport //: public Mutation::Thermodynamics::StateModelUpdateHandler
{
public:
    
    /**
     * Constructs a Transport object given a Thermodynamics reference.
     */
    Transport(
        Mutation::Thermodynamics::Thermodynamics& thermo, 
        const std::string& viscosity, const std::string& lambda,
        const bool load_data = true);
    
    /**
     * Destructor.
     */
    ~Transport();

    /**
    * Returns a pointer to the collision data object.
    */
    CollisionDB* const collisionData() {
        return mp_collisions;
    }
    
    void stateUpdated() {
        std::cout << "stateUpdated: Transport" << std::endl;
    }
    
    /**
     * Sets the algorithm to use when computing viscosity.
     */
    void setViscosityAlgo(const std::string& algo) {
        delete mp_viscosity;
        mp_viscosity = Mutation::Utilities::Config::Factory<
            ViscosityAlgorithm>::create(algo, *mp_collisions);
    }
    
    /**
     * Sets the algorithm to use when computing thermal conductivity.
     */
    void setThermalConductivityAlgo(const std::string& algo) {
        delete mp_thermal_conductivity;
        mp_thermal_conductivity = Mutation::Utilities::Config::Factory<
            ThermalConductivityAlgorithm>::create(algo, *mp_collisions);
    }
    
    /**
     * Returns the total number of collision pairs accounted for in the 
     * collision database.
     */
    int nCollisionPairs() const {
        ERROR_IF_INTEGRALS_ARE_NOT_LOADED(0)
        return mp_collisions->nCollisionPairs();
    }
    
    void omega11ii(double* const p_omega);
    void omega22ii(double* const p_omega);
    
    /**
     * Returns the mixture viscosity.
     */
    double viscosity() {
        ERROR_IF_INTEGRALS_ARE_NOT_LOADED(0.0)
        return mp_viscosity->viscosity(
            m_thermo.T(), m_thermo.Te(), m_thermo.numberDensity(), m_thermo.X());
    }
    
    /**
     * Returns the mixture thermal conductivity for a frozen mixture.
     * To be used only at thermal equilibrium.
     */
    double frozenThermalConductivity() {
        ERROR_IF_INTEGRALS_ARE_NOT_LOADED(0.0)
        return (
            heavyThermalConductivity() + 
<<<<<<< HEAD
            electronThermalConductivity()// +
//            internalThermalConductivity()
=======
            electronThermalConductivity() +
            internalThermalConductivity(m_thermo.T())
>>>>>>> 7a6e7a9f
        );
    }

    /**
     * Returns the mixture thermal conductivity vector for a frozen mixture
     * according to the state model.
     */
    void frozenThermalConductivityVector(double* const p_lambda);
    
    /**
     * Returns the mixture thermal conductivity for a mixture in thermochemical
     * equilibrium.
     */
    double equilibriumThermalConductivity() {
        ERROR_IF_INTEGRALS_ARE_NOT_LOADED(0.0)
        return (
            frozenThermalConductivity() +
            reactiveThermalConductivity() +
            soretThermalConductivity()
        );
    }
    
    /**
     * Returns the heavy particle translational thermal conductivity using the 
     * set algorithm.
     */
    double heavyThermalConductivity() {
        ERROR_IF_INTEGRALS_ARE_NOT_LOADED(0.0)
        return mp_thermal_conductivity->thermalConductivity(
            m_thermo.T(), m_thermo.Te(), m_thermo.numberDensity(), m_thermo.X());
    }
    
    /**
     * Returns the electron translational thermal conductivity.
     */
    double electronThermalConductivity();
    
    /**
     * Returns the thermal conductivity of an internal energy mode using
     * Euken's formula.
     */
    template <typename E>
    double euken(const Eigen::ArrayBase<E>& cp)
    {
        ERROR_IF_INTEGRALS_ARE_NOT_LOADED(0.0)

        const int ns = m_thermo.nSpecies();
        assert(cp.size() == ns);
        const int nh = m_thermo.nHeavy();
        const int k  = ns-nh;

        Eigen::Map<const Eigen::ArrayXd> X(m_thermo.X()+k, nh);
        const Eigen::MatrixXd& nDij = mp_collisions->nDij(
            m_thermo.T(), m_thermo.Te(), m_thermo.numberDensity(), m_thermo.X());

        Eigen::ArrayXd avDij(Eigen::ArrayXd::Zero(nh));
        for (int j = 0; j < nh; ++j)
            avDij += X(j) / (nDij+nDij.transpose()).col(j+k).tail(nh).array();
        avDij += 0.5*X/nDij.diagonal().tail(nh).array();

        return KB * (X * cp.tail(nh) / avDij).sum();
    }

    /**
     * Returns the internal energy thermal conductivity using Euken's formulas.
     */
    double internalThermalConductivity(double T);

    /**
     * Returns the rotational energy thermal conductivity using Euken's formulas.
     */
    double rotationalThermalConductivity();

    /**
     * Returns the vibrational energy thermal conductivity using Euken's formulas.
     */
    double vibrationalThermalConductivity();

    /**
     * Returns the electronic energy thermal conductivity using Euken's formulas.
     */
    double electronicThermalConductivity();
    
    /**
     * Returns the reactive thermal conductivity which accounts for reactions
     * for mixtures in thermochemical equilibrium.
     */
    double reactiveThermalConductivity();
    
    /**
     * Returns the Soret thermal conductivity the mixture in thermochemical 
     * equilibrium.
     */
    double soretThermalConductivity();
    
    /**
     * Returns the thermal diffusion ratios for each species.
     */
    void thermalDiffusionRatios(double* const p_k) {
        ERROR_IF_INTEGRALS_ARE_NOT_LOADED()
        mp_thermal_conductivity->thermalDiffusionRatios(
            m_thermo.T(), m_thermo.Te(), m_thermo.numberDensity(),
            m_thermo.X(), p_k);
    }
    
    /**
     * Returns the multicomponent diffusion coefficient matrix.
     */
    const Eigen::MatrixXd& diffusionMatrix() {
        static Eigen::MatrixXd empty;
        ERROR_IF_INTEGRALS_ARE_NOT_LOADED(empty)
        return mp_diffusion_matrix->diffusionMatrix(
            m_thermo.T(), m_thermo.Te(), m_thermo.numberDensity(), m_thermo.X());
    }
    
    /**
     * Returns the average diffusion coefficients.
     * \f[ D_{im} = \frac{(1-x_i)}{\sum_{j\ne i}x_j/\mathscr{D}_{ij}} \f]
     */
    void averageDiffusionCoeffs(double *const p_Di) {
        ERROR_IF_INTEGRALS_ARE_NOT_LOADED()
        Eigen::Map<Eigen::ArrayXd>(p_Di,m_thermo.nSpecies()) =
            mp_collisions->Dim(
                m_thermo.T(), m_thermo.Te(), m_thermo.numberDensity(),
                m_thermo.X());
    }
    
    /**
     * Computes the vector of elemental mass and energy diffusion fluxes per
     * pressure gradient for a mixture in equilibrium, \f$\mathcal{F}_k^p\f$ and
     * \f$\mathcal{F}_h^p\f$,
     * where
     * \f[
     * \mathcal{F}_k^p = -\sum_{i\in\mathcal{S}} \rho_i \frac{M_{w,k}}{M_{w,i}}
     * 	   \nu_i^k \sum_{j\in\mathcal{S}} D_{ij} \left(
     * 	   \frac{\partial x_j}{\partial p} +
     * 	   \frac{x_j - y_j}{p} \right), \quad \forall\;k\in\mathcal{E},
     * \f]
     * and
     * \f[
     * \mathcal{F}_h^p = -\sum_{i\in\mathcal{S}} \rho_i h_i
     * 	   \sum_{j\in\mathcal{S}} D_{ij} \left(
     * 	   \frac{\partial x_j}{\partial p} +
     * 	   \frac{x_j - y_j}{p} \right).
     * \f]
     *
     * The total mass diffusion flux of element \f$k\f$ for a mixture at
     * equilibrium can then be computed with
     * \f[
     * \rho_k V_k = \mathcal{F}_k^p \nabla p + \mathcal{F}_k^T \nabla T +
     *     \sum_{l\in\mathcal{E}} \mathcal{F}_k^{z_l} \nabla z_l,
     *     \quad \forall\;k\in\mathcal{E}.
     * \f]
     * The total energy diffusion flux is computed by
     * \f[
     * \sum_{i\in\mathcal{S}} \rho_i h_i V_i = \mathcal{F}_h^p \nabla p +
     * 	   \mathcal{F}_h^T \nabla T +
     *     \sum_{l\in\mathcal{E}} \mathcal{F}_h^{z_l} \nabla z_l.
     * \f]
     *
     * @param p_F - A vector with length greater than the number of elements
     * plus one.  On return, the vector will correspond to
     * \f$\{\mathcal{F}^p_1, \cdots, \mathcal{F}^p_{N_e}, \mathcal{F}^p_h\}\f$.
     *
     * @see equilDiffFluxFacsT
     *     for \f$\mathcal{F}_k^T\f$ and \f$\mathcal{F}_h^T\f$
     * @see equilDiffFluxFacsZ
     *     for \f$\mathcal{F}_k^{z_l}\f$ and \f$\mathcal{F}_h^{z_l}\f$
     */
    void equilDiffFluxFacsP(double* const p_F);

    /**
	 * Computes the vector of elemental mass and energy diffusion fluxes per
	 * temperature gradient for a mixture in equilibrium, \f$\mathcal{F}_k^T\f$
	 * and \f$\mathcal{F}_h^T\f$,
	 * where
	 * \f[
	 * \mathcal{F}_k^T = -\sum_{i\in\mathcal{S}} \rho_i \frac{M_{w,k}}{M_{w,i}}
	 * 	   \nu_i^k \sum_{j\in\mathcal{S}} D_{ij} \left(
	 * 	   \frac{\partial x_j}{\partial T} +
	 * 	   \frac{k_{Tj}}{T} \right), \quad \forall\;k\in\mathcal{E},
	 * \f]
	 * and
	 * \f[
	 * \mathcal{F}_h^T = -\sum_{i\in\mathcal{S}} \rho_i h_i
	 * 	   \sum_{j\in\mathcal{S}} D_{ij} \left(
	 * 	   \frac{\partial x_j}{\partial T} +
	 * 	   \frac{k_{Tj}}{T} \right).
	 * \f]
	 *
	 * The total mass diffusion flux of element \f$k\f$ for a mixture at
	 * equilibrium can then be computed with
	 * \f[
	 * \rho_k V_k = \mathcal{F}_k^p \nabla p + \mathcal{F}_k^T \nabla T +
	 *     \sum_{l\in\mathcal{E}} \mathcal{F}_k^{z_l} \nabla z_l,
	 *     \quad \forall\;k\in\mathcal{E}.
	 * \f]
	 * The total energy diffusion flux is computed by
	 * \f[
	 * \sum_{i\in\mathcal{S}} \rho_i h_i V_i = \mathcal{F}_h^p \nabla p +
	 * 	   \mathcal{F}_h^T \nabla T +
	 *     \sum_{l\in\mathcal{E}} \mathcal{F}_h^{z_l} \nabla z_l.
	 * \f]
	 *
	 * @param p_F - A vector with length greater than the number of elements
	 * plus one.  On return, the vector will correspond to
	 * \f$\{\mathcal{F}^T_1, \cdots, \mathcal{F}^T_{N_e}, \mathcal{F}^T_h\}\f$.
	 *
	 * @see equilDiffFluxFacsP
	 *     for \f$\mathcal{F}_k^p\f$ and \f$\mathcal{F}_h^p\f$
	 * @see equilDiffFluxFacsZ
	 *     for \f$\mathcal{F}_k^{z_l}\f$ and \f$\mathcal{F}_h^{z_l}\f$
	 */
    void equilDiffFluxFacsT(double* const p_F);

    /**
	 * Computes the matrix of elemental mass and energy diffusion fluxes per
	 * elemental mole fraction gradients for a mixture in equilibrium,
	 * \f$\mathcal{F}_k^{z_l}\f$ and \f$\mathcal{F}_h^{z_l}\f$,
	 * where
	 * \f[
	 * \mathcal{F}_k^{z_l} = -\sum_{i\in\mathcal{S}} \rho_i
	 * 	   \frac{M_{w,k}}{M_{w,i}}
	 * 	   \nu_i^k \sum_{j\in\mathcal{S}} D_{ij}
	 * 	   \frac{\partial x_j}{\partial z_l}, \quad \forall\;k,l\in\mathcal{E},
	 * \f]
	 * and
	 * \f[
	 * \mathcal{F}_h^{z_l} = -\sum_{i\in\mathcal{S}} \rho_i h_i
	 * 	   \sum_{j\in\mathcal{S}} D_{ij} \frac{\partial x_j}{\partial z_l},
	 * 	   \quad \forall\;l\in\mathcal{E}.
	 * \f]
	 *
	 * The total mass diffusion flux of element \f$k\f$ for a mixture at
	 * equilibrium can then be computed with
	 * \f[
	 * \rho_k V_k = \mathcal{F}_k^p \nabla p + \mathcal{F}_k^T \nabla T +
	 *     \sum_{l\in\mathcal{E}} \mathcal{F}_k^{z_l} \nabla z_l,
	 *     \quad \forall\;k\in\mathcal{E}.
	 * \f]
	 * The total energy diffusion flux is computed by
	 * \f[
	 * \sum_{i\in\mathcal{S}} \rho_i h_i V_i = \mathcal{F}_h^p \nabla p +
	 * 	   \mathcal{F}_h^T \nabla T +
	 *     \sum_{l\in\mathcal{E}} \mathcal{F}_h^{z_l} \nabla z_l.
	 * \f]
	 *
	 * @param p_F - A pointer to a (\f$N_e+1\times N_e\f$)
	 * matrix stored in row-major order.  On return, the matrix will correspond
	 * to
	 * \f[
	 * \begin{bmatrix}
	 * \mathcal{F}_1^{z_1} & \cdots & \mathcal{F}_1^{z_{N_e}} \\
	 * \vdots & \ddots & \vdots \\
	 * \mathcal{F}_{N_e}^{z_1} & \cdots & \mathcal{F}_{N_e}^{z_{N_e}} \\
	 * \mathcal{F}_h^{z_1} & \cdots & \mathcal{F}_h^{z_{N_e}}
	 * \end{bmatrix}.
	 * \f]
	 *
	 * @see equilDiffFluxFacsP
	 *     for \f$\mathcal{F}_k^p\f$ and \f$\mathcal{F}_h^p\f$
	 * @see equilDiffFluxFacsT
	 *     for \f$\mathcal{F}_k^T\f$ and \f$\mathcal{F}_h^T\f$
	 */

    void equilDiffFluxFacsZ(double* const p_F);

    /**
     *
     */
 
    void exactDiffusionMatrix(double **  const p_Di);

    /**
     * Computes the species diffusion velocities and ambipolar electric field 
     * using the Ramshaw approximation of the generalized Stefan-Maxwell 
     * equations and the supplied modified driving forces
     *
     * \f[ d^{'}_i = \frac{\nabla p_i}{n k_B T_h} - \frac{y_i p}{n k_B T_h}
     *     \nabla \ln p + k^h_{Ti} \nabla \ln T_h + k^e_{Ti} \frac{T_h}{T_e}
     *     \nabla \ln T_e \f]
     *
     * @param p_dp - the vector of modified driving forces \f$ d^{'}_i \f$
     * @param p_V  - on return, the vector of diffusion velocities
     * @param E    - on return, the ambipolar electric field
     */
    void stefanMaxwell(const double* const p_dp, double* const p_V, double& E);
        
    /// Electric conductivity in S/m (no magnetic field).
    double sigma();
    /// Electric conductivity parallel to the magnetic field in S/m.
    double sigmaParallel();
    /// Electric conductivity perpendicular to the magnetic field in S/m.
    double sigmaPerpendicular();
    /// Electriic conductivity transverse to the magnetic field in S/m.
    double sigmaTransverse();

    /// Mean free path of the mixture in m.
    double meanFreePath();
    /// Mean free path of electrons in m.
    double electronMeanFreePath();

    /// Average heavy particle thermal speed of mixture in m/s.
    double averageHeavyThermalSpeed();
    /// Electron thermal speed of mixture in m/s.
    double electronThermalSpeed();

    /// Electron-heavy collision frequency in 1/s.
    double electronHeavyCollisionFreq();
    /// Average collision frequency of heavy particles in mixture in 1/s.
    double averageHeavyCollisionFreq();

    /// Coulomb mean collision time of the mixture in s.
    double coulombMeanCollisionTime();
    /// Hall parameter.
    double hallParameter();

    // Anisotropic Diffusion Coefficient
    double parallelDiffusionCoefficient();
    double perpDiffusionCoefficient();
    double transverseDiffusionCoefficient();

    // Anisotropic Thermal Diffusion Coefficient
    double parallelThermalDiffusionCoefficient();
    double perpThermalDiffusionCoefficient();
    double transverseThermalDiffusionCoefficient();


    //Anisotropic Electron Thermal Conductivity
    double parallelElectronThermalConductivity();
    double perpElectronThermalConductivity();
    double transverseElectronThermalConductivity();

    // Thermal diffusion ratios
    std::vector<double> parallelThermalDiffusionRatio();
    std::vector<double> perpThermalDiffusionRatio();
    std::vector<double> transverseThermalDiffusionRatio();

    // Return ratios of anisotropic properties
    double ratioSigmaPerpPar();
    double ratioSigmaTransPar();
    double ratioLambdaPerpPar();
    double ratioLambdaTransPar();
    std::vector<double> ratiokTPerpPar();
    std::vector<double> ratiokTTransPar();

private:

    /**
	 * Helper function for computing
	 * \f[
	 * F_k^T = \sum_{i=1}^{N_S}\rho_i\frac{M_{wk}}{M_{wi}}\nu_{ik}
	 *     \sum_{j=1}^{N_S} D_{ij}\alpha_j,
	 * \f]
	 * and
	 * \f[
	 * F^h = \sum_{i=1}^{N_S} h_i \rho_i \sum_{j=1}^{N_S} D_{ij}\alpha_j,
	 * \f]
	 * where \f$\alpha_j\f$ is some species-valued vector.
	 *
	 * @see equilibriumFickP
	 * @see equilibriumFickT
	 * @see equilibriumFickXe
	 */
	void equilDiffFluxFacs(double* const p_F);

private:

    Mutation::Thermodynamics::Thermodynamics& m_thermo;
    CollisionDB* mp_collisions;
    
    ViscosityAlgorithm* mp_viscosity;
    ThermalConductivityAlgorithm* mp_thermal_conductivity;
    Ramshaw* mp_diffusion_matrix;
    
    double* mp_wrk1;
    double* mp_wrk2;
    double* mp_wrk3;
    int* mp_tag;
};

    } // namespace Transport
} // namespace Mutation

#endif // TRANSPORT_TRANSPORT_H<|MERGE_RESOLUTION|>--- conflicted
+++ resolved
@@ -124,13 +124,8 @@
         ERROR_IF_INTEGRALS_ARE_NOT_LOADED(0.0)
         return (
             heavyThermalConductivity() + 
-<<<<<<< HEAD
-            electronThermalConductivity()// +
-//            internalThermalConductivity()
-=======
             electronThermalConductivity() +
             internalThermalConductivity(m_thermo.T())
->>>>>>> 7a6e7a9f
         );
     }
 
